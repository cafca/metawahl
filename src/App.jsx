--- conflicted
+++ resolved
@@ -79,27 +79,18 @@
           this.setState({occasions, occasionsState: "success"}, cb);
           this.save("occasions", JSON.stringify(occasions));
         })
-<<<<<<< HEAD
-        .catch(error => {
-=======
         this.setState({occasions, occasionsState: "success"});
       })
       .catch(error => {
         // https://github.com/facebookincubator/create-react-app/issues/3482
         if (process.env.NODE_ENV !== 'test') {
->>>>>>> 9b543d34
           this.setState({
             occasions: null,
             occasionsState: "error",
             error: error
           });
-<<<<<<< HEAD
-        });
-    }
-=======
         }
       });
->>>>>>> 9b543d34
   }
 
   loadCategories() {
