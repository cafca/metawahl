{
  "name": "metawahl",
<<<<<<< HEAD
  "version": "0.8.1",
=======
  "version": "0.7.2",
>>>>>>> aeadda2e
  "private": true,
  "homepage": "https://metawahl.de/",
  "dependencies": {
    "lodash": "^4.17.4",
    "react": "^16.0.0",
    "react-autobind": "^1.0.6",
    "react-dom": "^16.0.0",
    "react-router": "^4.2.0",
    "react-router-dom": "^4.2.2",
    "react-scripts": "1.1.0",
    "semantic-ui-css": "^2.2.12",
    "semantic-ui-react": "^0.77.2",
    "wikidata-sdk": "^5.3.1"
  },
  "scripts": {
    "start": "react-scripts start",
    "build": "react-scripts build",
    "test": "react-scripts test --env=jsdom",
    "eject": "react-scripts eject",
    "flow": "flow"
  },
  "devDependencies": {
    "flow-bin": "^0.60.1",
    "iflow-react-router": "^1.2.1"
  }
}<|MERGE_RESOLUTION|>--- conflicted
+++ resolved
@@ -1,10 +1,6 @@
 {
   "name": "metawahl",
-<<<<<<< HEAD
-  "version": "0.8.1",
-=======
-  "version": "0.7.2",
->>>>>>> aeadda2e
+  "version": "0.8.2",
   "private": true,
   "homepage": "https://metawahl.de/",
   "dependencies": {
