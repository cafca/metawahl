--- conflicted
+++ resolved
@@ -1,10 +1,6 @@
 {
   "name": "metawahl",
-<<<<<<< HEAD
-  "version": "0.8.0",
-=======
-  "version": "0.7.1",
->>>>>>> 057782e7
+  "version": "0.8.1",
   "private": true,
   "homepage": "https://metawahl.de/",
   "dependencies": {
