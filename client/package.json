--- conflicted
+++ resolved
@@ -1,10 +1,6 @@
 {
   "name": "metawahl",
-<<<<<<< HEAD
-  "version": "0.5.0",
-=======
   "version": "0.5.1",
->>>>>>> 9b263ee1
   "private": true,
   "homepage": "http://demo.vincentahrend.com/",
   "dependencies": {
