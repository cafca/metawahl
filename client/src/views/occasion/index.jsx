--- conflicted
+++ resolved
@@ -129,48 +129,14 @@
   }
 
   render() {
-<<<<<<< HEAD
     let quizResult;
-    let thesesSelection;
-
-    if (this.state.isLoading || this.state.error) {
-      thesesSelection = [];
-
-    } else if (this.state.quizMode === true) {
-      thesesSelection = this.state.theses
-        .sort((a, b) => a.id > b.id ? 1 : -1)
-        .slice(0, quizThesesCount);
-
-      // Hide theses not answered, except for next question
-      thesesSelection = thesesSelection
-        .slice(0, this.state.quizAnswers.length + 1);
-
-      quizResult = this.state.quizAnswers
-        .map(a => a === true ? 1 : 0)
-        .reduce((acc, cur) => acc + cur, 0) / this.state.quizAnswers.length;
-
-    } else {
-      thesesSelection = this.state.theses.sort((a, b) => a.id > b.id ? 1 : -1);
-    }
-
-    const thesesElems = thesesSelection
-      .map(
-        (t, i) => <Thesis
-          key={t.id}
-          occasion={this.state.occasion}
-          showHints={i === 0}
-          quizMode={this.state.quizMode}
-          scrollToNextQuestion={this.scrollToNextQuestion}
-          answer={(answer, correct) => this.handleQuizAnswer(i, answer, correct)}
-          ref={ref => this.thesisRefs[i] = ref}
-          {...t} />
-      );
-=======
+    let thesesElems;
+
     const occRes = this.state.occasion.results;
 
     // Determine the ratio of positive votes by summing up the vote results
     // of all parties with positive answers
-    const getRatio = ({ title, positions }) => {
+    const getRatio = ({ title, positions }, reverse=false) => {
       // Combine results if multiple parties correspond to an entry (CDU + CSU => CDU/CSU)
       // otherwise just return accumulator `acc` + result of party `cur`
       const countVotes = (acc, cur) => {
@@ -185,32 +151,72 @@
         }
       }
 
-      const ratioPro = positions.filter(p => p.value === 1).reduce(countVotes, 0.0);
-      // const ratioContra = positions.filter(p => p.value === -1).reduce(countVotes, 0.0);
-      console.log(ratioPro, title, positions)
-      return ratioPro;
-    }
-
-
-    const thesesElems = this.state.isLoading || this.state.error ? [] : this.state.theses
-    .sort((a, b) => getRatio(a) > getRatio(b) ? -1 : 1)
-    .map(
-      (t, i) => <div key={'thesis-line-' + i} className='thesis-line'>
-        <Thesis
-          key={t.id}
-          occasion={this.state.occasion}
-          showHints={i === 0}
-          compact={true}
-          {...t} />
-        <span className='thesisTitleInsert'><strong>{
-          getRatio(t) < 1 ? "<1" :
-            getRatio(t) > 99 ? ">99" :
-              Math.round(getRatio(t))} von 100 pro {t.title}:</strong> {t.text}</span>
-      </div>
-    );
->>>>>>> a9a4cb10
-
-    return <Container fluid={true} style={{minHeight: 350, padding: "1em"}} >
+      const ratio = positions.filter(p => reverse ? p.value === -1 : p.value === 1).reduce(countVotes, 0.0);
+
+      return ratio;
+    }
+
+    if (this.state.isLoading || this.state.error) {
+      thesesElems = [];
+
+    } else if (this.state.quizMode === true) {
+      let thesesSelection = this.state.theses
+        .sort((a, b) => a.id > b.id ? 1 : -1)
+        .filter(thesis => {
+          const ratioPro = getRatio(thesis)
+          const ratioCon = getRatio(thesis, true)
+          const rv = ratioPro > 10 && ratioCon > 10 && (ratioPro > 50 || ratioCon >= 50)
+          return rv
+        })
+        .slice(0, quizThesesCount);
+
+      console.log('total', thesesSelection.length)
+
+      // Hide theses not answered, except for next question
+      thesesSelection = thesesSelection
+        .slice(0, this.state.quizAnswers.length + 1);
+
+      thesesElems = thesesSelection.map(
+          (t, i) => <Thesis
+            key={t.id}
+            occasion={this.state.occasion}
+            showHints={i === 0}
+            quizMode={this.state.quizMode}
+            scrollToNextQuestion={this.scrollToNextQuestion}
+            answer={(answer, correct) => this.handleQuizAnswer(i, answer, correct)}
+            ref={ref => this.thesisRefs[i] = ref}
+            {...t} />
+        );
+
+      quizResult = this.state.quizAnswers
+        .map(a => a === true ? 1 : 0)
+        .reduce((acc, cur) => acc + cur, 0) / this.state.quizAnswers.length;
+
+    } else {
+      thesesElems = this.state.error != null ? [] : this.state.theses
+      .sort((a, b) => getRatio(a) > getRatio(b) ? -1 : 1)
+      .map((t, i) => {
+        const tRatio = getRatio(t);
+        return <div key={'thesis-compact-' + i} className='thesis-compact'>
+          <Thesis
+            key={t.id}
+            occasion={this.state.occasion}
+            compact={true}
+            {...t} />
+          <span className='thesisTitleInsert'>
+            <strong>
+              {tRatio < 1 ? "<1" : tRatio > 99 ? ">99" : Math.round(tRatio)}
+              &nbsp;von 100 wählen {t.title}:
+            </strong>
+            &nbsp;{t.text}
+          </span>
+        </div>
+      });
+      debugger;
+    }
+
+
+    return <Container fluid={this.props.displayMode !== 'quiz'} style={{minHeight: 350, padding: "1em"}} >
       <SEO title={'Metawahl: '
         + (this.state.occasion ? this.state.occasion.title + ' Quiz' : "Quiz")} />
 
@@ -242,36 +248,36 @@
 
       <Header as='h1'>
         { this.state.occasion == null ? " "
-<<<<<<< HEAD
-          : (this.state.quizMode === true ? "Teste dein Wissen: " : "")
-            + this.state.occasion.title}
-=======
-          : 'Welche Politik wurde bei der ' + this.state.occasion.title + ' gewählt?'}
-          <Header.Subheader>Die Grafik zeigt, welcher Stimmanteil an Parteien
-            ging, die sich im Wahl-o-Mat für eine These ausgesprochen haben.
-          </Header.Subheader>
->>>>>>> a9a4cb10
+          : this.state.quizMode === true
+            ? "Teste dein Wissen: " + this.state.occasion.title
+            : 'Welche Politik wurde bei der ' + this.state.occasion.title + ' gewählt?'}
+          { this.props.displayMode != 'quiz' &&
+            <Header.Subheader>Die Grafik zeigt, welcher Stimmanteil an Parteien
+              ging, die sich im Wahl-o-Mat für eine These ausgesprochen haben.
+            </Header.Subheader>
+          }
       </Header>
 
-      <h3>
-        Haben mehr Wähler in {TERRITORY_NAMES[this.territory]} die Parteien gewählt, die im Wahl-o-Mat für eine These waren - oder
-        die Parteien, die dagegen waren?
-      </h3>
-
-      { this.state.isLoading === false && this.state.quizMode === false &&
+      { this.props.displayMode === 'quiz' &&
+        <h3 style={{marginBottom: '4rem'}}>
+          Was hat die Mehrheit in {TERRITORY_NAMES[this.territory]} gewählt?
+        </h3>
+      }
+
+      {/* { this.state.isLoading === false && this.state.quizMode === false &&
         <div className='quizLink'><Button size='huge' as='a'
           href={'/quiz/' + this.state.occasion.territory + '/' + this.state.occasion.id + '/'} className='ellipsis'>
           <span role='img' aria-label='Pokal'>🏆</span> Teste dein Wissen im Quiz zur Wahl
         </Button></div>
-      }
+      } */}
 
       { this.state.error != null &&
         <Message negative content={this.state.error} />
       }
 
-      <div style={{marginTop: "3em"}}>
-        <Legend />
-      </div>
+      { this.props.displayMode != 'quiz' &&
+          <Legend text='Partei war im Wahl-o-Mat:' />
+      }
 
       <Loader active={this.state.isLoading} />
 
