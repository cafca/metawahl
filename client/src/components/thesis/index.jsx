--- conflicted
+++ resolved
@@ -99,11 +99,8 @@
   occasion?: OccasionType,
   linkOccasion?: boolean,
   showHints?: boolean,
-<<<<<<< HEAD
-  quizMode?: boolean
-=======
+  quizMode?: boolean,
   compact?: boolean
->>>>>>> a9a4cb10
 };
 
 export default class Thesis extends Component<Props, State> {
@@ -358,207 +355,204 @@
       }
     }
 
-<<<<<<< HEAD
-    const headerStyle = (this.props.quizMode !== true || this.state.quizAnswer != null)
-      ? {
-        backgroundColor: voterOpinionColor,
-        minHeight: this.props.linkOccasion ? "4em" : null,
-        fontSize: "1.7rem"
-      } : {
-        fontSize: "1.7rem",
-        backgroundColor: "#333",
-        color: "#fcfcfc"
-      };
-
-    const voterOpinionName = {
-      "-1": "dagegen",
-      "0": "neutral",
-      "1": "dafür"
-    }[this.state.voterOpinion];
-
-    const voterTerritoryName = this.props.occasion.territory === 'europa'
-      ? 'Deutschland'
-      : TERRITORY_NAMES[this.props.occasion.territory];
-
-    return <div style={{marginBottom: "2em"}}>
-      <Transition
-        visible={this.props.quizMode && this.state.quizAnswer != null}
-        animation={this.state.quizAnswer === this.state.voterOpinion ? 'tada' : 'shake'}
-        duration={500}>
-        <Header as='h1' textAlign='center' onClick={this.props.scrollToNextQuestion} style={{cursor: "pointer"}}>
-          { this.state.quizAnswer === this.state.voterOpinion
-            ? "🌞 Richtig! " + voterTerritoryName + " stimmt " + voterOpinionName + "."
-            : "🌚 Leider falsch. " + voterTerritoryName + " stimmt " + voterOpinionName + "."
-          }
-          <Header.Subheader>
-            <Icon name='long arrow down' />Zur nächsten Frage scrollen<Icon name='long arrow down' />
-          </Header.Subheader>
-        </Header>
-      </Transition>
-
-=======
     if (this.props.compact === true) {
       return <PositionChart
       parties={this.state.parties}
       toggleOpen={this.toggleOpen}
       compact={this.props.compact} />
     } else {
+
+      const headerStyle = (this.props.quizMode !== true || this.state.quizAnswer != null)
+        ? {
+          backgroundColor: voterOpinionColor,
+          minHeight: this.props.linkOccasion ? "4em" : null,
+          fontSize: "1.7rem"
+        } : {
+          fontSize: "1.7rem",
+          backgroundColor: "#333",
+          color: "#fcfcfc"
+        };
+
+      const voterOpinionName = {
+        "-1": "dagegen",
+        "0": "neutral",
+        "1": "dafür"
+      }[this.state.voterOpinion];
+
+      const voterTerritoryName = this.props.occasion.territory === 'europa'
+        ? 'Deutschland'
+        : TERRITORY_NAMES[this.props.occasion.territory];
+
       return <div style={{marginBottom: "2em"}}>
->>>>>>> a9a4cb10
-      <Header as='h2' inverted attached="top" size="huge"
-        style={headerStyle}>
-
-        { this.props.linkOccasion &&
-          <OccasionSubtitle occasion={this.props.occasion} />
-        }
-
-        {/* { this.props.linkOccasion == false && (this.props.title != null && this.props.title.length > 0) &&
+        <Transition
+          visible={this.props.quizMode === true && this.state.quizAnswer != null}
+          animation={this.state.quizAnswer === this.state.voterOpinion ? 'tada' : 'shake'}
+          duration={500}>
+          <Header as='h1' textAlign='center' onClick={this.props.scrollToNextQuestion} style={{cursor: "pointer"}}>
+            { this.state.quizAnswer === this.state.voterOpinion
+              ? "🌞 Richtig! " + voterTerritoryName + " stimmt " + voterOpinionName + "."
+              : "🌚 Leider falsch. " + voterTerritoryName + " stimmt " + voterOpinionName + "."
+            }
+            <Header.Subheader>
+              <Icon name='long arrow down' />Zur nächsten Frage scrollen<Icon name='long arrow down' />
+            </Header.Subheader>
+          </Header>
+        </Transition>
+
+        <Header as='h2' inverted attached="top" size="huge"
+          style={headerStyle}>
+
+          { this.props.linkOccasion &&
+            <OccasionSubtitle occasion={this.props.occasion} />
+          }
+
+          {/* { this.props.linkOccasion == false && (this.props.title != null && this.props.title.length > 0) &&
+            <Header.Subheader style={{marginTop: "0.3em"}}>
+              {this.props.title}
+            </Header.Subheader>
+          } */}
+
+          {this.props.text}
+
           <Header.Subheader style={{marginTop: "0.3em"}}>
-            {this.props.title}
+          { (this.props.quizMode !== true || this.state.quizAnswer != null) &&
+            <span>
+              { this.state.voterOpinion === 0 ? " Keine Mehrheit dafür oder dagegen"
+                : this.state.voterOpinion === 1
+                  ? ` ${Math.round(this.state.ratioPro)} von 100 haben Parteien gewählt, die dafür waren`
+                  : ` ${Math.round(this.state.ratioContra)} von 100 haben Parteien gewählt, die dagegen waren`
+              }
+            </span>
+          }
           </Header.Subheader>
-        } */}
-
-        {this.props.text}
-
-        <Header.Subheader style={{marginTop: "0.3em"}}>
-        { (this.props.quizMode !== true || this.state.quizAnswer != null) &&
-          <span>
-            { this.state.voterOpinion === 0 ? " Keine Mehrheit dafür oder dagegen"
-              : this.state.voterOpinion === 1
-                ? ` ${Math.round(this.state.ratioPro)} von 100 Wählern gaben ihre Stimme Parteien, die dafür waren`
-                : ` ${Math.round(this.state.ratioContra)} von 100 Wählern gaben ihre Stimme Parteien, die dagegen waren`
+        </Header>
+
+        { (this.props.quizMode !== true || this.state.quizAnswer != null) && <span>
+          <Segment id={this.props.id} attached style={{paddingBottom: "1.5em"}}>
+            <Header sub style={{color: "rgba(0,0,0,.65)"}}>
+              Stimmverteilung
+            </Header>
+
+            <PositionChart
+              parties={this.state.parties}
+              toggleOpen={this.toggleOpen} />
+
+            { this.state.openText != null &&
+              <Message
+                content={this.state.openText.text}
+                floating
+                header={this.state.openText.header} />
             }
-          </span>
-        }
-        </Header.Subheader>
-      </Header>
-
-      { (this.props.quizMode !== true || this.state.quizAnswer != null) && <span>
-        <Segment id={this.props.id} attached style={{paddingBottom: "1.5em"}}>
-          <Header sub style={{color: "rgba(0,0,0,.65)"}}>
-            Stimmverteilung
-          </Header>
-
-          <PositionChart
-            parties={this.state.parties}
-            toggleOpen={this.toggleOpen} />
-
-          { this.state.openText != null &&
-            <Message
-              content={this.state.openText.text}
-              floating
-              header={this.state.openText.header} />
-          }
-
-          { this.props.showHints === true && this.state.openText == null &&
-            <Message style={{marginTop: "1rem"}}>
-              <Icon name='info circle' /> Klicke die Parteinamen, um deren Position zu dieser These zu lesen. Wenn Parteinamen
-              hellgrau sind, so haben diese keine Begründung zu ihrer Position eingereicht, oder waren nicht im Wahl-o-Mat
-              vertreten.
-            </Message>
-          }
-
-          <Reactions
-            id={this.props.id}
-            reactions={this.props.reactions}
-          />
-
-          { this.state.error != null &&
-            <Message negative content={this.state.error} />
-          }
-
-          <p
-            className='sources'
-            onClick={() => this.setState({showSources: true})}>
-            Quellen{ this.state.showSources && <span>: {sources}</span> }
-          </p>
-
-        </Segment>
-
-        <Segment attached={IS_ADMIN ? true : 'bottom'} secondary>
-          <div className="tagContainer">
-            { this.state.reportingError != null &&
-              <Message negative
-                header='Fehler beim melden des Beitrags'
-                content={this.state.reportingError + 'Schreib uns doch eine email an hallo@metawahl.de, dann kümmern wir uns darum. Danke!'} />
-            }
-            { this.state.reported === true &&
-              <Message positive>
-                <Message.Header>
-                  Meldung abgeschickt
-                </Message.Header>
-                <Message.Content>
-                  <p>Wir werden uns diesen Eintrag
-                  genauer anschauen, wenn mehrere Leute diesen Fehler melden.</p>
-                  <p>Handelt es sich um einen besonders groben Schnitzer, kannst
-                  du uns sehr helfen, indem du eine Email
-                  an <a href='mailto:metawahl@vincentahrend.com'>
-                  metawahl@vincentahrend.com</a> schreibst
-                  und kurz erzählst, was hier falsch ist.</p>
-                  <p>Im <Link to='/legal'>Impressum</Link> findest du auch noch
-                  weitere Kontaktmöglichkeiten. Vielen Dank für deine Hilfe!</p>
-                </Message.Content>
+
+            { this.props.showHints === true && this.state.openText == null &&
+              <Message style={{marginTop: "1rem"}}>
+                <Icon name='info circle' /> Klicke die Parteinamen, um deren Position zu dieser These zu lesen. Wenn Parteinamen
+                hellgrau sind, so haben diese keine Begründung zu ihrer Position eingereicht, oder waren nicht im Wahl-o-Mat
+                vertreten.
               </Message>
             }
 
-            <Responsive minWidth={600}>
-            <Popup
-              content="Wenn du Fehler in den Inhalten zu diesem Eintrag entdeckt hast, kannst du uns hier darauf hinweisen."
-              header="Fehler melden"
-              trigger={
-                <Button basic compact icon floated='right'
-                  loading={this.state.reported === false}
-                  disabled={this.state.reported === true}
-                  onClick={this.handleReport}
-                  style={{marginTop: -2}}
-                >
-                  <Icon name='warning circle' /> Melden
-                </Button>
+            <Reactions
+              id={this.props.id}
+              reactions={this.props.reactions}
+            />
+
+            { this.state.error != null &&
+              <Message negative content={this.state.error} />
+            }
+
+            <p
+              className='sources'
+              onClick={() => this.setState({showSources: true})}>
+              Quellen{ this.state.showSources && <span>: {sources}</span> }
+            </p>
+
+          </Segment>
+
+          <Segment attached={IS_ADMIN ? true : 'bottom'} secondary>
+            <div className="tagContainer">
+              { this.state.reportingError != null &&
+                <Message negative
+                  header='Fehler beim melden des Beitrags'
+                  content={this.state.reportingError + 'Schreib uns doch eine email an hallo@metawahl.de, dann kümmern wir uns darum. Danke!'} />
               }
-            />
-            </Responsive>
-            <Responsive maxWidth={600}>
-                <Button basic compact icon floated='right'
-                  loading={this.state.reported === false}
-                  disabled={this.state.reported === true}
-                  onClick={this.handleReport}
-                  style={{marginTop: -2}}
-                >
-                  <Icon name='warning circle' /> Melden
-                </Button>
-            </Responsive>
-
-            { tagElems }
-            <br />
-            { tagElems.length === 0 && IS_ADMIN &&  " Noch keine Tags gewählt. "}
-          </div>
-        </Segment>
-
-        { IS_ADMIN &&
-          <Segment attached='bottom' secondary>
-            <WikidataTagger onSelection={this.handleTag} style={{float: "right"}} />
-            { this.state.loading && <Loader />}
+              { this.state.reported === true &&
+                <Message positive>
+                  <Message.Header>
+                    Meldung abgeschickt
+                  </Message.Header>
+                  <Message.Content>
+                    <p>Wir werden uns diesen Eintrag
+                    genauer anschauen, wenn mehrere Leute diesen Fehler melden.</p>
+                    <p>Handelt es sich um einen besonders groben Schnitzer, kannst
+                    du uns sehr helfen, indem du eine Email
+                    an <a href='mailto:metawahl@vincentahrend.com'>
+                    metawahl@vincentahrend.com</a> schreibst
+                    und kurz erzählst, was hier falsch ist.</p>
+                    <p>Im <Link to='/legal'>Impressum</Link> findest du auch noch
+                    weitere Kontaktmöglichkeiten. Vielen Dank für deine Hilfe!</p>
+                  </Message.Content>
+                </Message>
+              }
+
+              <Responsive minWidth={600}>
+              <Popup
+                content="Wenn du Fehler in den Inhalten zu diesem Eintrag entdeckt hast, kannst du uns hier darauf hinweisen."
+                header="Fehler melden"
+                trigger={
+                  <Button basic compact icon floated='right'
+                    loading={this.state.reported === false}
+                    disabled={this.state.reported === true}
+                    onClick={this.handleReport}
+                    style={{marginTop: -2}}
+                  >
+                    <Icon name='warning circle' /> Melden
+                  </Button>
+                }
+              />
+              </Responsive>
+              <Responsive maxWidth={600}>
+                  <Button basic compact icon floated='right'
+                    loading={this.state.reported === false}
+                    disabled={this.state.reported === true}
+                    onClick={this.handleReport}
+                    style={{marginTop: -2}}
+                  >
+                    <Icon name='warning circle' /> Melden
+                  </Button>
+              </Responsive>
+
+              { tagElems }
+              <br />
+              { tagElems.length === 0 && IS_ADMIN &&  " Noch keine Tags gewählt. "}
+            </div>
           </Segment>
+
+          { IS_ADMIN &&
+            <Segment attached='bottom' secondary>
+              <WikidataTagger onSelection={this.handleTag} style={{float: "right"}} />
+              { this.state.loading && <Loader />}
+            </Segment>
+          }
+        </span> }
+
+        { this.props.quizMode === true && this.state.quizAnswer == null &&
+          <Button.Group fluid className='stackable quizButtons' attached='bottom'>
+            <Button onClick={() => this.handleAnswer(1)} style={{backgroundColor: OPINION_COLORS[1]}}>
+              Mehrheit dafür
+            </Button>
+
+            <Button onClick={() => this.handleAnswer(0)} style={{backgroundColor: OPINION_COLORS[0]}}>
+              Weder noch
+            </Button>
+
+            <Button onClick={() => this.handleAnswer(-1)} style={{backgroundColor: OPINION_COLORS[-1]}}>
+              Mehrheit dagegen
+            </Button>
+
+          </Button.Group>
         }
-      </span> }
-
-      { this.props.quizMode === true && this.state.quizAnswer == null &&
-        <Button.Group fluid className='stackable quizButtons' attached='bottom'>
-          <Button onClick={() => this.handleAnswer(1)} style={{backgroundColor: OPINION_COLORS[1]}}>
-            Mehrheit dafür
-          </Button>
-
-          <Button onClick={() => this.handleAnswer(0)} style={{backgroundColor: OPINION_COLORS[0]}}>
-            Weder noch
-          </Button>
-
-          <Button onClick={() => this.handleAnswer(-1)} style={{backgroundColor: OPINION_COLORS[-1]}}>
-            Mehrheit dagegen
-          </Button>
-
-        </Button.Group>
-      }
-    </div>
+      </div>
     }
   }
 }