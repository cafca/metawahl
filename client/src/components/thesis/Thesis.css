--- conflicted
+++ resolved
@@ -9,7 +9,6 @@
   cursor: pointer;
 }
 
-<<<<<<< HEAD
 .quizButtons .ui.button {
   min-height: 3em;
   color: #eee;
@@ -19,7 +18,8 @@
 .quizButtons .ui.button:hover {
   opacity: 0.8;
   color: #eee;
-=======
+}
+
 .thesisTitleInsert {
   position: absolute;
   margin-right: 1em;
@@ -27,7 +27,6 @@
   line-height: 0.9rem;
 }
 
-.thesis-line {
+.thesis-compact {
   height: 50px;
->>>>>>> a9a4cb10
 }