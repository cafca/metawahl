#!/usr/bin/env python3
# -*- coding: utf-8 -*-

"""
Metawahl API

"""
import os
import sys
import logging
import time
import json
import requests
import traceback
import lxml.html

<<<<<<< HEAD
from collections import defaultdict, Counter, OrderedDict
from flask import Flask, jsonify, request, send_file, g, make_response, abort
=======
from datetime import datetime
from logging.handlers import RotatingFileHandler
from collections import defaultdict
from flask import Flask, jsonify, request, send_file, g, make_response, abort, Response
from flask_caching import Cache
>>>>>>> 356ed31b
from flask_sqlalchemy import SQLAlchemy
from functools import wraps
from sqlalchemy import func
from sqlalchemy.exc import SQLAlchemyError
from flask_cors import CORS
from logger import setup_logger
from pprint import pformat
from math import sqrt

logfile = os.getenv("METAWAHL_API_LOGFILE", "../metawahl-api.log")
logger = setup_logger(logfile=logfile, level=logging.DEBUG)
setup_logger(name="werkzeug", color=False)

API_NAME = "Metawahl API"
API_VERSION = "v1"
API_FULL_NAME = "{name} {version}".format(name=API_NAME, version=API_VERSION)
API_ROOT = "/api/{}".format(API_VERSION)

SITE_ROOT = "https://metawahl.de"

db = SQLAlchemy()


def log_request_info(name, request):
    # logger.info("{} API".format(name))
    jsond = request.get_json()
    if jsond:
        logger.info("Data: {}".format(pformat(jsond)))


def json_response(data, filename=None, status=200):
    data["meta"] = {
        "api": API_FULL_NAME,
        "render_time": g.request_time(),
        "license": "Please see https://github.com/ciex/metawahl/master/LICENSE \
for licensing information"
    }

    rv = jsonify(data)
    rv.cache_control.max_age = 300
    rv.status_code = status

    if filename is not None:
        rv.headers['Content-Type'] = 'text/json'
        rv.headers['Content-Disposition'] = \
            'attachment; filename={}'.format(filename)

    return rv

def is_cache_filler():
    return request.args.get('force_cache_miss') is not None

def cache_filler(cache):
    def decorator(f):
        @wraps(f)
        def decorated_function(*args, **kwargs):
            if is_cache_filler():
                logger.debug('Forcing cache miss for {}'.format(request.path))
                cache.delete("view/{}".format(request.path))
            return f(*args, **kwargs)
        return decorated_function
    return decorator


def create_app(config=None):
    app = Flask(__name__)
    app.config.update(config or {})
    try:
        app.config.from_envvar("METAWAHL_CONFIG")
    except RuntimeError as e:
        logger.error(e)
        quit()

    db.init_app(app)

    cache = Cache(config=app.config)
    cache.init_app(app)

    CORS(app)

    handler = RotatingFileHandler(
        app.config.get("METAWAHL_API_LOGFILE", None) or "../flask_api.log",
        backupCount=3)
    app.logger.addHandler(handler)
    app.logger.setLevel(logging.DEBUG)

    @app.before_request
    def before_request():
        # Measure request timing
        # https://gist.github.com/lost-theory/4521102
        g.request_start_time = time.time()
        g.request_time = lambda: "%.5fs" % (time.time() - g.request_start_time)

    @app.after_request
    def after_request(response):
        # This IF avoids the duplication of registry in the log,
        # since that 500 is already logged via @app.errorhandler.
        if response.status_code != 500:
            ts = datetime.utcnow().strftime('[%Y-%b-%d %H:%M]')
            logger.debug('%s %s %s %s %s %s',
                        ts,
                        request.remote_addr,
                        request.method,
                        request.scheme,
                        request.full_path,
                        response.status)
        return response

    @app.errorhandler(Exception)
    def exceptions(e):
        ts = datetime.utcnow().strftime('[%Y-%b-%d %H:%M]')
        tb = traceback.format_exc()
        logger.error('%s %s %s %s %s 5xx INTERNAL SERVER ERROR\n%s',
                    ts,
                    request.remote_addr,
                    request.method,
                    request.scheme,
                    request.full_path,
                    tb)

        return json_response(
            {"error": "AAAHH! Serverfehler. Rute ist gezückt, Computer wird bestraft."},
            status=500
        )

    @app.errorhandler(404)
    def page_not_found(e):
        return json_response({"error": "Ressource not found"}, status=404)

    @app.route(API_ROOT + '/sitemap.xml', methods=["GET"])
    def sitemap():
        from models import Occasion, Tag

        def generate():
            app = create_app()
            with app.app_context():
                yield SITE_ROOT + '\n'

                # Occasions
                yield '{}/wahlen/\n'.format(SITE_ROOT)
                terr = None
                for occ in db.session.query(Occasion).order_by(Occasion.territory).all():
                    if occ.territory != terr:
                        yield '{}/wahlen/{}/\n'.format(SITE_ROOT, occ.territory)
                    yield '{}/wahlen/{}/{}/\n'.format(SITE_ROOT, occ.territory, occ.id)
                    terr = occ.territory

                # Topics
                yield '{}/themen/\n'.format(SITE_ROOT)
                yield '{}/themenliste/\n'.format(SITE_ROOT)
                for tag in db.session.query(Tag).order_by(Tag.slug).all():
                    yield '{}/themen/{}/\n'.format(SITE_ROOT, tag.slug)

                # Other
                yield '{}/legal/\n'.format(SITE_ROOT)

        return Response(generate(), mimetype='text/plain')

    @app.route(API_ROOT + "/base", methods=["GET"])
    @cache_filler(cache)
    @cache.cached()
    def baseData():
        """Return base data set required by the web client."""
        from models import Occasion, Tag, Thesis

        if not is_cache_filler():
            logger.info("Cache miss for {}".format(request.path))

        rv = {
            "data": dict()
        }

        # Occasions

        try:
            occasions = db.session.query(Occasion).all()
        except SQLAlchemyError as e:
            logger.error(e)
            return json_response({"error": "Server Error"})

        rv["data"]["occasions"] = defaultdict(list)
        for occasion in occasions:
            rv["data"]["occasions"][occasion.territory].append(
                occasion.to_dict(thesis_data=False))

        # Tags

        tagItems = db.session.query(Tag, func.count(Thesis.id)) \
            .join(Tag.theses) \
            .group_by(Tag.title) \
            .all()

        rv["data"]["tags"] = [
            item[0].to_dict(thesis_count=item[1], query_root_status=True, include_related_tags=True)
                for item in tagItems]

        return json_response(rv)

    @app.route(API_ROOT + "/occasions/", methods=["GET"])
    @cache_filler(cache)
    @cache.cached()
    def occasions():
        """Return a list of all occasions."""
        from models import Occasion

        if not is_cache_filler():
            logger.info("Cache miss for {}".format(request.path))

        try:
            occasions = Occasion.query.all()
        except SQLAlchemyError as e:
            logger.error(e)
            return json_response({"error": "Server Error"})

        thesis_data = request.args.get("thesis_data", False)

        rv = {"data": defaultdict(list)}
        for occasion in occasions:
            rv["data"][occasion.territory].append(
                occasion.to_dict(thesis_data=thesis_data))

        return json_response(rv)

    @app.route(API_ROOT + "/occasions/<int:wom_id>", methods=["GET"])
    @cache_filler(cache)
    @cache.cached()
    def occasion(wom_id: int):
        """Return metadata for an occasion and all theses therein."""
        from models import Occasion

        if not is_cache_filler():
            logger.info("Cache miss for {}".format(request.path))

        occasion = Occasion.query.get(wom_id)

        if occasion is None:
            return json_response({"error": "Occasion not found"}, status=404)

        rv = {
            "data": occasion.to_dict(),
            "theses": [thesis.to_dict()
                for thesis in occasion.theses]
        }

        return json_response(rv)


    @app.route(API_ROOT + "/react/<string:endpoint>", methods=["POST"])
    def react(endpoint: str):
        """Save a user submitted reaction.

        Kind may be one of:
        - "thesis-report": to report a thesis for wrong data
        - "reaction": to rate emotional feedback
        """
        from models import Thesis, ThesisReport, Reaction, REACTION_NAMES
        rv = {}
        error = False

        data = request.get_json()

        if endpoint == "thesis-report":
            report = ThesisReport(
                uuid=data.get('uuid'),
                text=data.get('text'),
                thesis_id=data.get('thesis_id')
            )

            try:
                db.session.add(report)
                db.session.commit()
            except SQLAlchemyError as e:
                logger.error(e)
                error = True
            else:
                logger.warning("Received {}: {}".format(report, report.text))
                db.session.expire(report)
                rv["data"] = report.to_dict()

        elif endpoint == "reaction":
            thesis_id = data.get('thesis_id')
            uuid = data.get('uuid')
            kind = int(data.get('kind', -1))
            reaction = None

            error = uuid is None \
                or thesis_id is None \
                or not kind in REACTION_NAMES.keys()

            if error is True:
                logger.error("Request missing parameters")

            if error is False:
                reaction = db.session.query(Reaction) \
                    .filter(Reaction.uuid == uuid) \
                    .filter(Reaction.thesis_id == thesis_id).first()

                if reaction is not None:
                    logger.info('Changing reaction from {} to {}'.format(
                        REACTION_NAMES[reaction.kind], REACTION_NAMES[kind]))
                    reaction.kind = kind
                else:
                    thesis = db.session.query(Thesis).get(thesis_id)

                    if thesis is None:
                        logger.warning("No thesis instance was found for this request")
                        error = True

                    if error is False:
                        reaction = Reaction(
                            uuid=uuid,
                            thesis=thesis,
                            kind=kind
                        )

                if error is False:
                    try:
                        db.session.add(reaction)
                        db.session.commit()
                    except SQLAlchemyError as e:
                        logger.error(e)
                        error = True
                    else:
                        logger.info("Stored {}".format(reaction))

                        # Delete cached user ratings endpoint
                        cache.delete('views/{}/reactions/{}'.format(API_ROOT, uuid))

                        rv['data'] = reaction.thesis.reactions_dict()
        else:
            logger.error("Unknown reaction endpoint: {}".format(endpoint))
            error = True

        if error is True:
            if rv.get("error", None) is None:
                rv["error"] = "There was a server error."

        return json_response(rv)


    @app.route(API_ROOT + "/tags.json",
        methods=["GET"], defaults={'filename': 'tags.json'})
    @app.route(API_ROOT + "/tags/", methods=["GET"])
    @cache_filler(cache)
    @cache.cached()
    def tags(filename=None):
        """Return list of all tags."""
        from models import Tag, Thesis

        if not is_cache_filler():
            logger.info("Cache miss for {}".format(request.path))

        if request.args.get("include_theses_ids", False) or filename != None:
            results = db.session.query(Tag) \
                .join(Tag.theses) \
                .group_by(Tag.title) \
                .order_by(Tag.title) \
                .all()

            rv = {
                "data": [tag.to_dict(include_theses_ids=True)
                    for tag in results]
            }

        else:
            results = db.session.query(Tag, func.count(Thesis.id)) \
                .join(Tag.theses) \
                .group_by(Tag.title) \
                .all()

            rv = {
                "data": [item[0].to_dict(thesis_count=item[1])
                    for item in results]
            }

        return json_response(rv, filename=filename)




    @app.route(API_ROOT + '/graph-tags')
    def graphtags():
        from models import Thesis, Tag

        results = db.session.query(Thesis).all()

        results = db.session.query(Tag) \
            .join(Tag.theses) \
            .filter(Tag.title != "Laufzeit") \
            .group_by(Tag.title) \
            .order_by(Tag.title) \
            .all()

        # nodes
        tags = OrderedDict()
        for tag in results:
            if len(tag.theses) > 1:
                tags[tag.title] = tag

        logger.info("Found {} tags with more than one thesis".format(len(tags)))

        # cat_names = [c.name for c in db.session.query(Category).all()]

        # edges
        edges = defaultdict(list)
        # cat_edges = defaultdict(list)

        for tag in tags.values():
            i = list(list(tags.keys())).index(tag.title)
            for thesis in tag.theses:
                # for cat in thesis.categories:
                #     try:
                #         cat_edges[cat_names.index(cat.name) + len(tags)] += [list(tags.keys()).index(t.title) for t in thesis.tags]
                #     except Exception as e:
                #         logger.warning("No index: {}".format(e))

                for rtag in thesis.tags:
                    if rtag.title != tag.title:
                        try:
                            ri = list(tags.keys()).index(rtag.title)
                            edges[min(i, ri)].append(max(i, ri))
                        except Exception as e:
                            logger.warning("No index: {}".format(e))

        links = list()
        for source in edges.keys():
            counter = Counter(edges[source])
            for target in set(edges[source]):
                links.append({
                    "source": source,
                    "target": target,
                    "value": counter[target]
                    })

        # for source in cat_edges.keys():
        #     counter = Counter(cat_edges[source])
        #     for target in set(cat_edges[source]):
        #         links.append({
        #             "source": source,
        #             "target": target,
        #             "value": counter[target]
        #             })

        nodes = [{"name": n.title, "group": 1, "value": math.sqrt(len(n.theses))} for n in tags.values()]

        # nodes += [{"name": n, "group": 2, 'value': 7} for n in cat_names]

        return json_response({
            "nodes": nodes,
            "links": links
        })

    @app.route(API_ROOT + "/tags/<string:tag_title>",
        methods=["GET", "DELETE"])
    @cache_filler(cache)
    @cache.cached()
    def tag(tag_title: str):
        """Return data for all theses in a tag."""
        from models import Tag

        if not is_cache_filler():
            logger.info("Cache miss for {}".format(request.path))

        tag = db.session.query(Tag) \
            .filter(Tag.slug == tag_title) \
            .first()

        if tag is None:
            return json_response({"error": "Tag not found"}, status=404)

        if request.method == "DELETE":
            admin_key = request.get_json().get('admin_key', '')
            if admin_key == app.config.get('ADMIN_KEY'):
                logger.warning("Removing {}".format(tag))
                db.session.delete(tag)
                db.session.commit()
            else:
                logger.warning("Invalid admin password")

        rv = {
            "data": tag.to_dict(include_related_tags=True),
            "theses": [thesis.to_dict() for thesis in tag.theses],
            "occasions": {thesis.occasion_id: thesis.occasion.to_dict()
                for thesis in tag.theses}
        }

        return json_response(rv)

    @app.route(
        API_ROOT + "/thesis/<string:thesis_id>", methods=["GET"])
    @cache_filler(cache)
    @cache.cached()
    def thesis(thesis_id: str):
        """Return metadata for a specific thesis."""
        from models import Thesis

        if not is_cache_filler():
            logger.info("Cache miss for {}".format(request.path))

        thesis = Thesis.query.get(thesis_id)

        if thesis is None:
            return json_response({"error": "Thesis not found"}, status=404)

        rv = {
            "data": thesis.to_dict(),
            "related": thesis.related()
        }

        return json_response(rv)

    @app.route(API_ROOT + "/thesis/<string:thesis_id>/tags/", methods=["POST"])
    def thesis_tags(thesis_id: str):
        from models import Thesis, Tag
        log_request_info("Thesis tags update", request)

        thesis = db.session.query(Thesis).get(thesis_id)
        data = request.get_json()
        error = None

        if thesis is None:
            return json_response({"error": "Thesis not found"}, status=404)

        if data is None or data.get('admin_key', '') != app.config.get('ADMIN_KEY'):
            logger.warning("Invalid admin key")
            error = "Invalid admin key"
        else:
            for tag_data in data.get("add", []):
                tag = db.session.query(Tag) \
                    .filter(Tag.wikidata_id == tag_data["wikidata_id"]) \
                    .first()
                if tag is None:
                    tag = Tag(
                        description=tag_data.get("description", None),
                        title=tag_data["title"],
                        url=tag_data["url"],
                        wikidata_id=tag_data["wikidata_id"],
                        image=tag_data.get('image', None)
                    )

                    tag.make_slug()
                    logger.info("New tag {}".format(tag))

                tag.wikipedia_title = tag_data.get("wikipedia_title", None)
                tag.labels = ";".join(tag_data.get("labels", []))
                tag.aliases = ";".join(tag_data.get("aliases", []))

                logger.info("Appending {} to {}".format(tag, thesis))
                thesis.tags.append(tag)

            if len(data.get("remove", [])) > 0:
                logger.info("Removing tags {}".format(
                    ", ".join(data.get("remove"))))
                thesis.tags = [tag for tag in thesis.tags
                    if tag.title not in data.get("remove")]

            db.session.add(thesis)
            db.session.commit()
        return json_response({"data": thesis.to_dict(), "error": error})
    return app


if __name__ == "__main__":
    port = int(os.environ.get("METAWAHL_PORT", 9000))
    app = create_app()
    app.run(host="0.0.0.0", port=port)<|MERGE_RESOLUTION|>--- conflicted
+++ resolved
@@ -14,16 +14,11 @@
 import traceback
 import lxml.html
 
-<<<<<<< HEAD
-from collections import defaultdict, Counter, OrderedDict
-from flask import Flask, jsonify, request, send_file, g, make_response, abort
-=======
 from datetime import datetime
 from logging.handlers import RotatingFileHandler
-from collections import defaultdict
+from collections import defaultdict, Counter, OrderedDict
 from flask import Flask, jsonify, request, send_file, g, make_response, abort, Response
 from flask_caching import Cache
->>>>>>> 356ed31b
 from flask_sqlalchemy import SQLAlchemy
 from functools import wraps
 from sqlalchemy import func
